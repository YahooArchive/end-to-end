--- conflicted
+++ resolved
@@ -45,32 +45,6 @@
   mockControl = new goog.testing.MockControl();
   e2e.ext.testingstubs.initStubs(stubs);
 
-<<<<<<< HEAD
-=======
-  stubs.setPath('chrome.browserAction.setBadgeText', function() {});
-  stubs.setPath('chrome.browserAction.setIcon', function() {});
-  stubs.setPath('chrome.browserAction.setTitle', function() {});
-  stubs.setPath('chrome.i18n.getMessage', function() {});
-  stubs.setPath('chrome.notifications.clear', function() {});
-  stubs.setPath('chrome.notifications.create', function() {});
-  stubs.setPath('chrome.runtime.onConnect.addListener', function() {});
-  stubs.setPath('chrome.runtime.onConnect.removeListener', function() {});
-  stubs.setPath('chrome.runtime.onMessage.addListener', function() {});
-  stubs.setPath('chrome.tabs.onActivated.addListener', function() {});
-  stubs.setPath('chrome.tabs.onUpdated.addListener', function() {});
-  stubs.setPath('chrome.tabs.onRemoved.addListener', function() {});
-  stubs.setPath('chrome.tabs.executeScript', function() {});
-  stubs.setPath('chrome.tabs.query', function(req, callback) {
-    callback([{id: 1}]);
-  });
-  stubs.setPath('chrome.tabs.reload', function() {});
-  stubs.setPath('chrome.tabs.sendMessage', function() {});
-  stubs.setPath('chrome.webRequest.onHeadersReceived.addListener',
-                function() {});
-  stubs.setPath('chrome.webRequest.onHeadersReceived.removeListener',
-                function() {});
-  localStorage.clear();
->>>>>>> fc08b921
   preferences.setWelcomePageEnabled(false);
   launcher = new e2e.ext.Launcher();
   launcher.start();
