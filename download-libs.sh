#!/usr/bin/env bash
# // Copyright 2014 Google Inc. All rights reserved.
# //
# // Licensed under the Apache License, Version 2.0 (the "License");
# // you may not use this file except in compliance with the License.
# // You may obtain a copy of the License at
# //
# //   http://www.apache.org/licenses/LICENSE-2.0
# //
# // Unless required by applicable law or agreed to in writing, software
# // distributed under the License is distributed on an "AS IS" BASIS,
# // WITHOUT WARRANTIES OR CONDITIONS OF ANY KIND, either express or implied.
# // See the License for the specific language governing permissions and
# // limitations under the License.
# /**
#  * @fileoverview Shell script to download End-To-End build dependencies
#  *
#  * @author koto@google.com (Krzysztof Kotowicz)
#  */

export JAVA_TOOL_OPTIONS=-Dfile.encoding=UTF8
CLOSURE_LIB_COMMIT="35c9311042b95796d7b12f58cd2bec6086052f7e"
CLOSURE_STYLESHEETS_COMMIT="fd1095b9a5e84a9a6a9c00cf24949cabe33478b6"

type ant >/dev/null 2>&1 || {
  echo >&2 "Ant is required to build End-To-End dependencies."
  exit 1
}
type javac >/dev/null 2>&1 || {
  echo >&2 "Java compiler is required to build End-To-End dependencies."
  exit 1
}
jversion=$(java -version 2>&1 | grep version | awk -F '"' '{print $2}')
if [[ $jversion < "1.7" ]]; then
  echo "Java 1.7 or higher is required to build End-To-End."
  exit 1
fi

if [ ! -d lib ]; then
  mkdir lib
fi
cd lib

# checkout closure library
if [ ! -d closure-library/.git ]; then
<<<<<<< HEAD
  git clone --depth 1 https://github.com/google/closure-library closure-library
=======
  git clone https://github.com/google/closure-library closure-library
  cd closure-library
  git checkout $CLOSURE_LIB_COMMIT
  cd ..
>>>>>>> 6d162d37
fi

# checkout zlib.js
if [ ! -d zlib.js/.git ]; then
  git clone --depth 1 https://github.com/imaya/zlib.js zlib.js
  mkdir typedarray
  ln -s ../zlib.js/define/typedarray/use.js typedarray/use.js
fi

# checkout closure compiler
if [ ! -d closure-compiler/.git ]; then
  if [ -d closure-compiler ]; then # remove binary release directory
<<<<<<< HEAD
    rm -rf closure-compiler 
  fi
  git clone --depth 1 https://github.com/google/closure-compiler closure-compiler
  cd closure-compiler
=======
    rm -rf closure-compiler
  fi
  git clone --branch maven-release-v20150315 --depth 1 https://github.com/google/closure-compiler closure-compiler
fi

# build closure compiler
if [ ! -f closure-compiler/build/compiler.jar ]; then
  cd closure-compiler
  ant clean
>>>>>>> 6d162d37
  ant jar
  cd ..
fi

# checkout closure templates compiler
if [ ! -d closure-templates-compiler ]; then
  curl https://dl.google.com/closure-templates/closure-templates-for-javascript-latest.zip -O # -k --ssl-added-and-removed-here-;-)
  unzip closure-templates-for-javascript-latest.zip -d closure-templates-compiler
  rm closure-templates-for-javascript-latest.zip
fi

# checkout css compiler
<<<<<<< HEAD
if [ ! -d closure-stylesheets/.git ]; then
  if [ -d closure-stylesheets ]; then # remove binary release directory
    rm -rf closure-stylesheets
  fi
  git clone https://code.google.com/p/closure-stylesheets/
  cd closure-stylesheets
  ant
  cp build/closure-stylesheets.jar ../
=======
if [ ! -d closure-stylesheets ]; then
  git clone https://github.com/google/closure-stylesheets
  cd closure-stylesheets
  git checkout $CLOSURE_STYLESHEETS_COMMIT
  ant
>>>>>>> 6d162d37
  cd ..
fi

if [ -f chrome_extensions.js ]; then
  rm -f chrome_extensions.js
fi

# Temporary fix
# Soy file bundled with the compiler does not compile with strict settings:
# lib/closure-templates-compiler/soyutils_usegoog.js:1762: ERROR - element JS_STR_CHARS does not exist on this enum
cd closure-templates-compiler
curl https://raw.githubusercontent.com/google/closure-templates/master/javascript/soyutils_usegoog.js -O
cd ..

cd ..<|MERGE_RESOLUTION|>--- conflicted
+++ resolved
@@ -43,14 +43,10 @@
 
 # checkout closure library
 if [ ! -d closure-library/.git ]; then
-<<<<<<< HEAD
-  git clone --depth 1 https://github.com/google/closure-library closure-library
-=======
   git clone https://github.com/google/closure-library closure-library
   cd closure-library
   git checkout $CLOSURE_LIB_COMMIT
   cd ..
->>>>>>> 6d162d37
 fi
 
 # checkout zlib.js
@@ -63,12 +59,6 @@
 # checkout closure compiler
 if [ ! -d closure-compiler/.git ]; then
   if [ -d closure-compiler ]; then # remove binary release directory
-<<<<<<< HEAD
-    rm -rf closure-compiler 
-  fi
-  git clone --depth 1 https://github.com/google/closure-compiler closure-compiler
-  cd closure-compiler
-=======
     rm -rf closure-compiler
   fi
   git clone --branch maven-release-v20150315 --depth 1 https://github.com/google/closure-compiler closure-compiler
@@ -78,7 +68,6 @@
 if [ ! -f closure-compiler/build/compiler.jar ]; then
   cd closure-compiler
   ant clean
->>>>>>> 6d162d37
   ant jar
   cd ..
 fi
@@ -91,27 +80,17 @@
 fi
 
 # checkout css compiler
-<<<<<<< HEAD
-if [ ! -d closure-stylesheets/.git ]; then
-  if [ -d closure-stylesheets ]; then # remove binary release directory
-    rm -rf closure-stylesheets
-  fi
-  git clone https://code.google.com/p/closure-stylesheets/
-  cd closure-stylesheets
-  ant
-  cp build/closure-stylesheets.jar ../
-=======
 if [ ! -d closure-stylesheets ]; then
   git clone https://github.com/google/closure-stylesheets
   cd closure-stylesheets
   git checkout $CLOSURE_STYLESHEETS_COMMIT
   ant
->>>>>>> 6d162d37
+  cp build/closure-stylesheets.jar ../
   cd ..
 fi
 
-if [ -f chrome_extensions.js ]; then
-  rm -f chrome_extensions.js
+if [ ! -f chrome_extensions.js ]; then
+  curl https://raw.githubusercontent.com/google/closure-compiler/master/contrib/externs/chrome_extensions.js -O
 fi
 
 # Temporary fix
