#!/usr/bin/env bash
# // Copyright 2014 Google Inc. All rights reserved.
# //
# // Licensed under the Apache License, Version 2.0 (the "License");
# // you may not use this file except in compliance with the License.
# // You may obtain a copy of the License at
# //
# //   http://www.apache.org/licenses/LICENSE-2.0
# //
# // Unless required by applicable law or agreed to in writing, software
# // distributed under the License is distributed on an "AS IS" BASIS,
# // WITHOUT WARRANTIES OR CONDITIONS OF ANY KIND, either express or implied.
# // See the License for the specific language governing permissions and
# // limitations under the License.
# /**
#  * @fileoverview Shell script to facilitate build-related tasks for End-To-End
#  *
#  * @author koto@google.com (Krzysztof Kotowicz)
#  */
PYTHON_CMD="python"
JSCOMPILE_CMD="java -jar lib/closure-compiler/build/compiler.jar --flagfile=compiler.flags"
CKSUM_CMD="cksum" # chosen because it's available on most Linux/OS X installations
BUILD_DIR="build"
BUILD_TPL_DIR="$BUILD_DIR/templates"
cd ${0%/*}

e2e_assert_dependencies() {
  # Check if required binaries are present.
  type "$PYTHON_CMD" >/dev/null 2>&1 || { echo >&2 "Python is required to build End-To-End."; exit 1; }
  type ant >/dev/null 2>&1 || { echo >&2 "Ant is required to build End-To-End."; exit 1; }
  type java >/dev/null 2>&1 || { echo >&2 "Java is required to build End-To-End."; exit 1; }
  jversion=$(java -version 2>&1 | grep version | awk -F '"' '{print $2}')
  if [[ $jversion < "1.7" ]]; then
    echo "Java 1.7 or higher is required to build End-To-End."
    exit 1
  fi
  # Check if required files are present.
  files=(lib/closure-library \
    lib/closure-templates-compiler \
    lib/typedarray \
    lib/zlib.js \
    lib/closure-stylesheets-20111230.jar \
    lib/closure-compiler/build/compiler.jar \
    lib/chrome_extensions.js \
  )
  for var in "${files[@]}"
  do
    if [ ! -e $var ]; then
      echo >&2 "Download libraries needed to build first. Use $0 install_deps."
      exit 1
    fi
  done
  echo "All dependencies met."
}

e2e_get_file_cksum() {
  # creates a checksum of a given file spec
  # no-op if $CKSUM_CMD is not available
  type $CKSUM_CMD >/dev/null 2>&1 && (find src -name $1 | sort | xargs $CKSUM_CMD | $CKSUM_CMD) || true
}

e2e_build_templates() {
  e2e_assert_dependencies
  set -e
  mkdir -p "$BUILD_TPL_DIR"
  rm -rf "$BUILD_TPL_DIR/*"
  # Compile soy templates
  echo "Compiling Soy templates..."
  rm -f "$BUILD_TPL_DIR/cksum"
  e2e_get_file_cksum '*.soy' > "$BUILD_TPL_DIR/cksum"
  find src -name '*.soy' -exec java -jar lib/closure-templates-compiler/SoyToJsSrcCompiler.jar \
  --shouldProvideRequireSoyNamespaces --shouldGenerateJsdoc --shouldDeclareTopLevelNamespaces --isUsingIjData --srcs {} \
  --outputPathFormat "$BUILD_TPL_DIR/{INPUT_DIRECTORY}{INPUT_FILE_NAME}.js" \;
  echo "Done."
}

e2e_assert_templates() {
  if [ ! -d $BUILD_TPL_DIR ]; then
    e2e_build_templates
  else
    # If cmp is unavailable, just ignore the check, instead of exiting
    type cmp >/dev/null 2>&1 && (e2e_get_file_cksum '*.soy' | cmp "$BUILD_TPL_DIR/cksum" - >/dev/null 2>&1) || true
    if [ -f "$BUILD_TPL_DIR/cksum" -a $? -eq 0 ] ; then
      echo "Using previous template build - ./do.sh clean if you with to rebuild the templates."
    else
      echo "Template files changed since last build. Rebuilding..."
      e2e_build_templates
    fi
  fi
}

e2e_assert_jsdeps() {
  if [ ! -f "$BUILD_DIR/deps.js" ]; then
    e2e_generate_jsdeps
  fi
}

e2e_build_library() {
  e2e_assert_dependencies
  set -e
  e2e_assert_jsdeps

  BUILD_EXT_DIR="$BUILD_DIR/library"
  echo "Building End-To-End library into $BUILD_EXT_DIR ..."
  rm -rf "$BUILD_EXT_DIR"
  mkdir -p "$BUILD_EXT_DIR"
  SRC_DIRS=( src lib/closure-library lib/zlib.js/src lib/typedarray )
  jscompile_e2e="$JSCOMPILE_CMD"
  for var in "${SRC_DIRS[@]}"
  do
    jscompile_e2e+=" --js='$var/**.js' --js='!$var/**_test.js'"
  done
  jscompile_e2e+=" --js='!src/javascript/crypto/e2e/extension/*.js'"
  echo -n "." && $jscompile_e2e --closure_entry_point "e2e.openpgp.ContextImpl" --js_output_file "$BUILD_EXT_DIR/end-to-end.compiled.js"
  echo -n "." && $jscompile_e2e --closure_entry_point "e2e.openpgp.ContextImpl" --debug --formatting=PRETTY_PRINT --js_output_file "$BUILD_EXT_DIR/end-to-end.debug.js"
  echo ""
  echo "Done."
}

e2e_build_extension() {
  e2e_assert_dependencies
  set -e
  e2e_assert_jsdeps
  e2e_assert_templates

  BUILD_EXT_DIR="$BUILD_DIR/extension"
  echo "Building End-To-End extension to $BUILD_EXT_DIR"
  rm -rf "$BUILD_EXT_DIR"
  mkdir -p "$BUILD_EXT_DIR"
  SRC_EXT_DIR="src/javascript/crypto/e2e/extension"
  SRC_DIRS=( src lib/closure-library lib/closure-templates-compiler $BUILD_TPL_DIR \
    lib/zlib.js/src lib/typedarray )

  # compile javascript files
  jscompile_e2e="$JSCOMPILE_CMD"
  for var in "${SRC_DIRS[@]}"
  do
    jscompile_e2e+=" --js='$var/**.js' --js='!$var/**_test.js'"
  done
<<<<<<< HEAD
  csscompile_e2e="java -jar lib/closure-stylesheets/build/closure-stylesheets.jar src/javascript/crypto/e2e/extension/ui/styles/base.css"
  # compile javascript files
  echo "Compiling JS files..."
=======
>>>>>>> 3bbfa003
  if [ "$1" == "debug" ]; then
    echo "Debug mode enabled"
    jscompile_e2e+=" --debug --formatting=PRETTY_PRINT"
  fi
  echo "Compiling JS files..."
  echo -n "." && $jscompile_e2e --closure_entry_point "e2e.ext.bootstrap" --js_output_file "$BUILD_EXT_DIR/launcher_binary.js"
  echo -n "." && $jscompile_e2e --closure_entry_point "e2e.ext.helper.bootstrap" --js_output_file "$BUILD_EXT_DIR/helper_binary.js"
  echo -n "." && $jscompile_e2e --closure_entry_point "e2e.ext.ui.prompt.bootstrap" --js_output_file "$BUILD_EXT_DIR/prompt_binary.js"
  echo -n "." && $jscompile_e2e --closure_entry_point "e2e.ext.ui.settings.bootstrap" --js_output_file "$BUILD_EXT_DIR/settings_binary.js"
  echo -n "." && $jscompile_e2e --closure_entry_point "e2e.ext.ui.welcome.bootstrap" --js_output_file "$BUILD_EXT_DIR/welcome_binary.js"
  echo ""
  # compile css files
  csscompile_e2e="java -jar lib/closure-stylesheets-20111230.jar src/javascript/crypto/e2e/extension/ui/styles/base.css"
  echo "Compiling CSS files..."
  $csscompile_e2e "$SRC_EXT_DIR/ui/glass/glass.css" > "$BUILD_EXT_DIR/glass_styles.css"
  $csscompile_e2e "$SRC_EXT_DIR/ui/prompt/prompt.css" > "$BUILD_EXT_DIR/prompt_styles.css"
  $csscompile_e2e "$SRC_EXT_DIR/ui/settings/settings.css" > "$BUILD_EXT_DIR/settings_styles.css"
  $csscompile_e2e "$SRC_EXT_DIR/ui/welcome/welcome.css" > "$BUILD_EXT_DIR/welcome_styles.css"
  echo "Copying extension files..."
  # copy extension files
  cp -fr "$SRC_EXT_DIR/images" "$BUILD_EXT_DIR"
  cp -fr "$SRC_EXT_DIR/_locales" "$BUILD_EXT_DIR"
  find "$SRC_EXT_DIR/ui" -regex .*.html -not -regex .*_test.html -exec cp -f "{}" "$BUILD_EXT_DIR" \;
  cp -f "$SRC_EXT_DIR/helper/gmonkeystub.js" "$BUILD_EXT_DIR"
  cp -f "$SRC_EXT_DIR/extension_manifest.json" "$BUILD_EXT_DIR/manifest.json"
  echo "Done."
}

e2e_build_app() {
  e2e_assert_dependencies
  set -e
  e2e_assert_jsdeps
  e2e_assert_templates

  BUILD_EXT_DIR="$BUILD_DIR/app"
  echo "Building End-To-End app to $BUILD_EXT_DIR"
  rm -rf "$BUILD_EXT_DIR"
  mkdir -p "$BUILD_EXT_DIR"
  SRC_EXT_DIR="src/javascript/crypto/e2e/extension"
  SRC_DIRS=( src lib/closure-library lib/closure-templates-compiler $BUILD_TPL_DIR \
    lib/zlib.js/src lib/typedarray )

  # compile javascript files
  jscompile_e2e="$JSCOMPILE_CMD"
  for var in "${SRC_DIRS[@]}"
  do
    jscompile_e2e+=" --js='$var/**.js' --js='!$var/**_test.js'"
  done
<<<<<<< HEAD
  csscompile_e2e="java -jar lib/closure-stylesheets/build/closure-stylesheets.jar src/javascript/crypto/e2e/extension/ui/styles/base.css"
  # compile javascript files
  echo "Compiling JS files..."
=======
>>>>>>> 3bbfa003
  if [ "$1" == "debug" ]; then
    echo "Debug mode enabled"
    jscompile_e2e+=" --debug --formatting=PRETTY_PRINT"
  fi
  echo "Compiling JS files..."
  echo -n "." && $jscompile_e2e --closure_entry_point "e2e.ext.bootstrap" --js_output_file "$BUILD_EXT_DIR/launcher_binary.js"
  echo -n "." && $jscompile_e2e --closure_entry_point "e2e.ext.helper.bootstrap" --js_output_file "$BUILD_EXT_DIR/helper_binary.js"
  echo -n "." && $jscompile_e2e --closure_entry_point "e2e.ext.ui.glass.bootstrap" --js_output_file "$BUILD_EXT_DIR/glass_binary.js"
  echo -n "." && $jscompile_e2e --closure_entry_point "e2e.ext.ui.prompt.bootstrap" --js_output_file "$BUILD_EXT_DIR/prompt_binary.js"
  echo -n "." && $jscompile_e2e --closure_entry_point "e2e.ext.ui.settings.bootstrap" --js_output_file "$BUILD_EXT_DIR/settings_binary.js"
  echo -n "." && $jscompile_e2e --closure_entry_point "e2e.ext.ui.welcome.bootstrap" --js_output_file "$BUILD_EXT_DIR/welcome_binary.js"
  echo -n "." && $jscompile_e2e --closure_entry_point "e2e.ext.ui.webview.bootstrap" --js_output_file "$BUILD_EXT_DIR/webview_binary.js"
  echo ""
  # compile css files
  csscompile_e2e="java -jar lib/closure-stylesheets-20111230.jar src/javascript/crypto/e2e/extension/ui/styles/base.css"
  echo "Compiling CSS files..."
  $csscompile_e2e "$SRC_EXT_DIR/ui/glass/glass.css" > "$BUILD_EXT_DIR/glass_styles.css"
  $csscompile_e2e "$SRC_EXT_DIR/ui/prompt/prompt.css" > "$BUILD_EXT_DIR/prompt_styles.css"
  $csscompile_e2e "$SRC_EXT_DIR/ui/settings/settings.css" > "$BUILD_EXT_DIR/settings_styles.css"
  $csscompile_e2e "$SRC_EXT_DIR/ui/welcome/welcome.css" > "$BUILD_EXT_DIR/welcome_styles.css"
  $csscompile_e2e "$SRC_EXT_DIR/ui/webview/webview.css" > "$BUILD_EXT_DIR/webview_styles.css"
  echo "Copying app files..."
  # copy extension files
  cp -fr "$SRC_EXT_DIR/images" "$BUILD_EXT_DIR"
  cp -fr "$SRC_EXT_DIR/_locales" "$BUILD_EXT_DIR"
  find "$SRC_EXT_DIR/ui" -regex .*.html -not -regex .*_test.html -exec cp -f "{}" "$BUILD_EXT_DIR" \;
  cp -f "$SRC_EXT_DIR/helper/gmonkeystub.js" "$BUILD_EXT_DIR"
  cp -f "$SRC_EXT_DIR/app_manifest.json" "$BUILD_EXT_DIR/manifest.json"
  echo "Done."
}

e2e_build_clean() {
  echo "Cleaning all builds..."
  rm -rfv "$BUILD_DIR"
  echo "Done."
}

e2e_install_deps() {
  set -e
  echo "Installing build dependencies..."
  ./download-libs.sh
  echo "Done."
}

e2e_generate_jsdeps() {
  e2e_assert_templates
  $PYTHON_CMD lib/closure-library/closure/bin/build/depswriter.py \
    --root_with_prefix="build/templates/ build/templates/" \
    --root_with_prefix="src/javascript/crypto/e2e/ src/javascript/crypto/e2e/" \
    --root_with_prefix="lib/closure-templates-compiler/ lib/closure-templates-compiler/" \
    --root_with_prefix="lib/zlib.js/ lib/zlib.js/" \
    > "$BUILD_DIR/deps.js"
}

e2e_testserver() {
  e2e_assert_templates
  echo "Generating build/test_js_deps-runfiles.js file..."
  mkdir -p "$BUILD_DIR"
  $PYTHON_CMD lib/closure-library/closure/bin/build/depswriter.py \
    --root_with_prefix="build/templates/ ../../../build/templates/" \
    --root_with_prefix="src/javascript/crypto/e2e/ ../crypto/e2e/" \
    --root_with_prefix="lib/closure-templates-compiler/ ../../../../lib/closure-templates-compiler/" \
    --root_with_prefix="lib/zlib.js/ ../../../lib/zlib.js/" \
    > "$BUILD_DIR/test_js_deps-runfiles.js"

  rm -f "$BUILD_DIR/all_tests.js"
  echo "Starting the End-To-End test server (Press Ctrl-C to stop)..."
  $PYTHON_CMD test_server.py $*
  echo "Done."
}

e2e_lint() {
  if [ -z `which gjslint` ]; then
    echo "Closure Linter is not installed."
    echo "Follow instructions at https://developers.google.com/closure/utilities/docs/linter_howto to install (root access is needed)."
    RETVAL=1
  else
    echo "Running Closure Linter..."
    if [ -z "$1" ]; then
      ADDITIONAL="-r src/javascript/crypto/e2e"
    else
      ADDITIONAL=$*
    fi
    gjslint --strict --closurized_namespaces=goog,e2e --limited_doc_files=_test.js $ADDITIONAL
    RETVAL=$?
  fi
}

RETVAL=0

CMD=$1
shift

case "$CMD" in
  check_deps)
    e2e_assert_dependencies;
    ;;
  install_deps)
    e2e_install_deps;
    ;;
  build_extension)
    e2e_build_extension $1;
    ;;
  build_app)
    e2e_build_app $1;
    ;;
  build_library)
    e2e_build_library;
    ;;
  build_templates)
    e2e_build_templates;
    ;;
  clean)
    e2e_build_clean;
    ;;
  testserver)
    e2e_testserver $*;
    ;;
  lint)
    e2e_lint $*;
    ;;
  deps)
    e2e_generate_deps;
    ;;
  *)
    echo "Usage: $0 {build_app|build_extension|build_library|build_templates|clean|check_deps|install_deps|testserver|lint} [debug]"
    RETVAL=1
esac

exit $RETVAL<|MERGE_RESOLUTION|>--- conflicted
+++ resolved
@@ -39,7 +39,7 @@
     lib/closure-templates-compiler \
     lib/typedarray \
     lib/zlib.js \
-    lib/closure-stylesheets-20111230.jar \
+    lib/closure-stylesheets/build/closure-stylesheets.jar \
     lib/closure-compiler/build/compiler.jar \
     lib/chrome_extensions.js \
   )
@@ -137,12 +137,8 @@
   do
     jscompile_e2e+=" --js='$var/**.js' --js='!$var/**_test.js'"
   done
-<<<<<<< HEAD
-  csscompile_e2e="java -jar lib/closure-stylesheets/build/closure-stylesheets.jar src/javascript/crypto/e2e/extension/ui/styles/base.css"
   # compile javascript files
   echo "Compiling JS files..."
-=======
->>>>>>> 3bbfa003
   if [ "$1" == "debug" ]; then
     echo "Debug mode enabled"
     jscompile_e2e+=" --debug --formatting=PRETTY_PRINT"
@@ -155,7 +151,7 @@
   echo -n "." && $jscompile_e2e --closure_entry_point "e2e.ext.ui.welcome.bootstrap" --js_output_file "$BUILD_EXT_DIR/welcome_binary.js"
   echo ""
   # compile css files
-  csscompile_e2e="java -jar lib/closure-stylesheets-20111230.jar src/javascript/crypto/e2e/extension/ui/styles/base.css"
+  csscompile_e2e="java -jar lib/closure-stylesheets/build/closure-stylesheets.jar src/javascript/crypto/e2e/extension/ui/styles/base.css"
   echo "Compiling CSS files..."
   $csscompile_e2e "$SRC_EXT_DIR/ui/glass/glass.css" > "$BUILD_EXT_DIR/glass_styles.css"
   $csscompile_e2e "$SRC_EXT_DIR/ui/prompt/prompt.css" > "$BUILD_EXT_DIR/prompt_styles.css"
@@ -191,12 +187,8 @@
   do
     jscompile_e2e+=" --js='$var/**.js' --js='!$var/**_test.js'"
   done
-<<<<<<< HEAD
-  csscompile_e2e="java -jar lib/closure-stylesheets/build/closure-stylesheets.jar src/javascript/crypto/e2e/extension/ui/styles/base.css"
   # compile javascript files
   echo "Compiling JS files..."
-=======
->>>>>>> 3bbfa003
   if [ "$1" == "debug" ]; then
     echo "Debug mode enabled"
     jscompile_e2e+=" --debug --formatting=PRETTY_PRINT"
@@ -211,7 +203,7 @@
   echo -n "." && $jscompile_e2e --closure_entry_point "e2e.ext.ui.webview.bootstrap" --js_output_file "$BUILD_EXT_DIR/webview_binary.js"
   echo ""
   # compile css files
-  csscompile_e2e="java -jar lib/closure-stylesheets-20111230.jar src/javascript/crypto/e2e/extension/ui/styles/base.css"
+  csscompile_e2e="java -jar lib/closure-stylesheets/build/closure-stylesheets.jar src/javascript/crypto/e2e/extension/ui/styles/base.css"
   echo "Compiling CSS files..."
   $csscompile_e2e "$SRC_EXT_DIR/ui/glass/glass.css" > "$BUILD_EXT_DIR/glass_styles.css"
   $csscompile_e2e "$SRC_EXT_DIR/ui/prompt/prompt.css" > "$BUILD_EXT_DIR/prompt_styles.css"
